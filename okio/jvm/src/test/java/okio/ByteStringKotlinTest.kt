--- conflicted
+++ resolved
@@ -58,16 +58,9 @@
 
   @Test fun substring() {
     val byteString = "abcdef".encodeUtf8()
-<<<<<<< HEAD
     assertEquals(byteString.substring(), "abcdef".encodeUtf8())
-    assertEquals(byteString.substring(endIndex= 3), "abc".encodeUtf8())
+    assertEquals(byteString.substring(endIndex = 3), "abc".encodeUtf8())
     assertEquals(byteString.substring(beginIndex = 3), "def".encodeUtf8())
     assertEquals(byteString.substring(beginIndex = 1, endIndex = 5), "bcde".encodeUtf8())
-=======
-    assertThat(byteString.substring()).isEqualTo("abcdef".encodeUtf8())
-    assertThat(byteString.substring(endIndex = 3)).isEqualTo("abc".encodeUtf8())
-    assertThat(byteString.substring(beginIndex = 3)).isEqualTo("def".encodeUtf8())
-    assertThat(byteString.substring(beginIndex = 1, endIndex = 5)).isEqualTo("bcde".encodeUtf8())
->>>>>>> ea0dd569
   }
 }