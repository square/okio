--- conflicted
+++ resolved
@@ -928,37 +928,26 @@
 
         c < 0x800 -> {
           // Emit a 11-bit character with 2 bytes.
-<<<<<<< HEAD
           val tail = writableSegment(2)
+          /* ktlint-disable no-multi-spaces */
           tail.data[tail.limit    ] = (c shr 6          or 0xc0).toByte() // 110xxxxx
           tail.data[tail.limit + 1] = (c       and 0x3f or 0x80).toByte() // 10xxxxxx
+          /* ktlint-enable no-multi-spaces */
           tail.limit += 2
           size += 2L
-=======
-          /* ktlint-disable no-multi-spaces */
-          writeByte(c shr 6          or 0xc0) // 110xxxxx
-          writeByte(c       and 0x3f or 0x80) // 10xxxxxx
-          /* ktlint-enable no-multi-spaces */
->>>>>>> ea0dd569
           i++
         }
 
         c < 0xd800 || c > 0xdfff -> {
           // Emit a 16-bit character with 3 bytes.
-<<<<<<< HEAD
           val tail = writableSegment(3)
+          /* ktlint-disable no-multi-spaces */
           tail.data[tail.limit    ] = (c shr 12          or 0xe0).toByte() // 1110xxxx
           tail.data[tail.limit + 1] = (c shr  6 and 0x3f or 0x80).toByte() // 10xxxxxx
           tail.data[tail.limit + 2] = (c        and 0x3f or 0x80).toByte() // 10xxxxxx
+          /* ktlint-enable no-multi-spaces */
           tail.limit += 3
           size += 3L
-=======
-          /* ktlint-disable no-multi-spaces */
-          writeByte(c shr 12          or 0xe0) // 1110xxxx
-          writeByte(c shr  6 and 0x3f or 0x80) // 10xxxxxx
-          writeByte(c        and 0x3f or 0x80) // 10xxxxxx
-          /* ktlint-enable no-multi-spaces */
->>>>>>> ea0dd569
           i++
         }
 
@@ -976,23 +965,16 @@
             // Unicode code point:    00010000000000000000 + xxxxxxxxxxyyyyyyyyyy (21 bits)
             val codePoint = 0x010000 + (c and 0x03ff shl 10 or (low and 0x03ff))
 
+            // Emit a 21-bit character with 4 bytes.
+            val tail = writableSegment(4)
             /* ktlint-disable no-multi-spaces */
-            // Emit a 21-bit character with 4 bytes.
-<<<<<<< HEAD
-            val tail = writableSegment(4)
             tail.data[tail.limit    ] = (codePoint shr 18          or 0xf0).toByte() // 11110xxx
             tail.data[tail.limit + 1] = (codePoint shr 12 and 0x3f or 0x80).toByte() // 10xxxxxx
             tail.data[tail.limit + 2] = (codePoint shr  6 and 0x3f or 0x80).toByte() // 10xxyyyy
             tail.data[tail.limit + 3] = (codePoint        and 0x3f or 0x80).toByte() // 10yyyyyy
+            /* ktlint-enable no-multi-spaces */
             tail.limit += 4
             size += 4L
-=======
-            writeByte(codePoint shr 18          or 0xf0) // 11110xxx
-            writeByte(codePoint shr 12 and 0x3f or 0x80) // 10xxxxxx
-            writeByte(codePoint shr  6 and 0x3f or 0x80) // 10xxyyyy
-            writeByte(codePoint        and 0x3f or 0x80) // 10yyyyyy
-            /* ktlint-enable no-multi-spaces */
->>>>>>> ea0dd569
             i += 2
           }
         }
@@ -1009,59 +991,41 @@
         writeByte(codePoint)
       }
       codePoint < 0x800 -> {
+        // Emit a 11-bit code point with 2 bytes.
+        val tail = writableSegment(2)
         /* ktlint-disable no-multi-spaces */
-        // Emit a 11-bit code point with 2 bytes.
-<<<<<<< HEAD
-        val tail = writableSegment(2)
         tail.data[tail.limit    ] = (codePoint shr 6          or 0xc0).toByte() // 110xxxxx
         tail.data[tail.limit + 1] = (codePoint       and 0x3f or 0x80).toByte() // 10xxxxxx
+        /* ktlint-enable no-multi-spaces */
         tail.limit += 2
         size += 2L
-=======
-        writeByte(codePoint shr 6          or 0xc0) // 110xxxxx
-        writeByte(codePoint       and 0x3f or 0x80) // 10xxxxxx
-        /* ktlint-enable no-multi-spaces */
->>>>>>> ea0dd569
       }
       codePoint in 0xd800..0xdfff -> {
         // Emit a replacement character for a partial surrogate.
         writeByte('?'.toInt())
       }
       codePoint < 0x10000 -> {
+        // Emit a 16-bit code point with 3 bytes.
+        val tail = writableSegment(3)
         /* ktlint-disable no-multi-spaces */
-        // Emit a 16-bit code point with 3 bytes.
-<<<<<<< HEAD
-        val tail = writableSegment(3)
         tail.data[tail.limit    ] = (codePoint shr 12          or 0xe0).toByte() // 1110xxxx
         tail.data[tail.limit + 1] = (codePoint shr  6 and 0x3f or 0x80).toByte() // 10xxxxxx
         tail.data[tail.limit + 2] = (codePoint        and 0x3f or 0x80).toByte() // 10xxxxxx
+        /* ktlint-enable no-multi-spaces */
         tail.limit += 3
         size += 3L
-=======
-        writeByte(codePoint shr 12          or 0xe0) // 1110xxxx
-        writeByte(codePoint shr  6 and 0x3f or 0x80) // 10xxxxxx
-        writeByte(codePoint        and 0x3f or 0x80) // 10xxxxxx
-        /* ktlint-enable no-multi-spaces */
->>>>>>> ea0dd569
       }
       codePoint <= 0x10ffff -> {
+        // Emit a 21-bit code point with 4 bytes.
+        val tail = writableSegment(4)
         /* ktlint-disable no-multi-spaces */
-        // Emit a 21-bit code point with 4 bytes.
-<<<<<<< HEAD
-        val tail = writableSegment(4)
         tail.data[tail.limit    ] = (codePoint shr 18          or 0xf0).toByte() // 11110xxx
         tail.data[tail.limit + 1] = (codePoint shr 12 and 0x3f or 0x80).toByte() // 10xxxxxx
         tail.data[tail.limit + 2] = (codePoint shr  6 and 0x3f or 0x80).toByte() // 10xxyyyy
         tail.data[tail.limit + 3] = (codePoint        and 0x3f or 0x80).toByte() // 10yyyyyy
+        /* ktlint-enable no-multi-spaces */
         tail.limit += 4
         size += 4L
-=======
-        writeByte(codePoint shr 18          or 0xf0) // 11110xxx
-        writeByte(codePoint shr 12 and 0x3f or 0x80) // 10xxxxxx
-        writeByte(codePoint shr  6 and 0x3f or 0x80) // 10xxxxxx
-        writeByte(codePoint        and 0x3f or 0x80) // 10xxxxxx
-        /* ktlint-enable no-multi-spaces */
->>>>>>> ea0dd569
       }
       else -> {
         throw IllegalArgumentException("Unexpected code point: ${Integer.toHexString(codePoint)}")
