--- conflicted
+++ resolved
@@ -232,18 +232,11 @@
   }
 
   val jvmJar by getting(Jar::class) {
-<<<<<<< HEAD
     from(compileJava9Java) {
       into("META-INF/versions/9")
     }
-    val bndConvention = BundleTaskConvention(this)
-    bndConvention.setBnd(
-=======
-    // BundleTaskExtension() crashes unless there's a 'main' source set.
-    sourceSets.create(SourceSet.MAIN_SOURCE_SET_NAME)
     val bndExtension = BundleTaskExtension(this)
     bndExtension.setBnd(
->>>>>>> 5d09e84b
       """
       Export-Package: okio
       Multi-Release: true
