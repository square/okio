--- conflicted
+++ resolved
@@ -78,20 +78,14 @@
   }
   sourceSets {
     all {
-<<<<<<< HEAD
       languageSettings.optIn("kotlin.RequiresOptIn")
-=======
-      languageSettings.apply {
-        optIn("kotlin.RequiresOptIn")
-      }
     }
     matching { it.name.endsWith("Test") }.all {
       languageSettings {
         optIn("kotlin.time.ExperimentalTime")
       }
->>>>>>> 57edeccb
-    }
-
+    }
+    val commonMain by getting {
     commonMain {
       dependencies {
       }
