/*
 * Copyright (C) 2021 Square, Inc.
 *
 * Licensed under the Apache License, Version 2.0 (the "License");
 * you may not use this file except in compliance with the License.
 * You may obtain a copy of the License at
 *
 *      http://www.apache.org/licenses/LICENSE-2.0
 *
 * Unless required by applicable law or agreed to in writing, software
 * distributed under the License is distributed on an "AS IS" BASIS,
 * WITHOUT WARRANTIES OR CONDITIONS OF ANY KIND, either express or implied.
 * See the License for the specific language governing permissions and
 * limitations under the License.
 */
package okio.internal

import okio.FileMetadata
import okio.FileNotFoundException
import okio.FileSystem
import okio.IOException
import okio.Path
import okio.buffer
import okio.use

/**
 * Returns metadata of the file, directory, or object identified by [path].
 *
 * @throws IOException if [path] does not exist or its metadata cannot be read.
 */
@Throws(IOException::class)
internal fun FileSystem.commonMetadata(path: Path): FileMetadata {
  return metadataOrNull(path) ?: throw FileNotFoundException("no such file: $path")
}

@Throws(IOException::class)
internal fun FileSystem.commonExists(path: Path): Boolean {
  return metadataOrNull(path) != null
}

@Throws(IOException::class)
internal fun FileSystem.commonCreateDirectories(dir: Path) {
  // Compute the sequence of directories to create.
  val directories = ArrayDeque<Path>()
  var path: Path? = dir
  while (path != null && !exists(path)) {
    directories.addFirst(path)
    path = path.parent
  }

  // Create them.
  for (toCreate in directories) {
    createDirectory(toCreate)
  }
}

@Throws(IOException::class)
internal fun FileSystem.commonCopy(source: Path, target: Path) {
  source(source).use { bytesIn ->
    sink(target).buffer().use { bytesOut ->
      bytesOut.writeAll(bytesIn)
    }
  }
}

@Throws(IOException::class)
internal fun FileSystem.commonDeleteRecursively(fileOrDirectory: Path) {
  val sequence = sequence {
    collectRecursively(
      fileSystem = this@commonDeleteRecursively,
      stack = ArrayDeque(),
      path = fileOrDirectory,
      followSymlinks = false,
      postorder = true
    )
  }
  for (toDelete in sequence) {
    delete(toDelete)
  }
}

@Throws(IOException::class)
internal fun FileSystem.commonListRecursively(dir: Path, followSymlinks: Boolean): Sequence<Path> {
  return sequence {
    val stack = ArrayDeque<Path>()
    stack.addLast(dir)
    for (child in list(dir)) {
      collectRecursively(
        fileSystem = this@commonListRecursively,
        stack = stack,
        path = child,
        followSymlinks = followSymlinks,
        postorder = false
      )
    }
  }
}

internal suspend fun SequenceScope<Path>.collectRecursively(
  fileSystem: FileSystem,
  stack: ArrayDeque<Path>,
  path: Path,
  followSymlinks: Boolean,
  postorder: Boolean
) {
  // For listRecursively, visit enclosing directory first.
  if (!postorder) {
    yield(path)
  }

  val children = fileSystem.listOrNull(path) ?: listOf()
  if (children.isNotEmpty()) {
    // Figure out if path is a symlink and detect symlink cycles.
    var symlinkPath = path
    var symlinkCount = 0
    while (true) {
      if (followSymlinks && symlinkPath in stack) throw IOException("symlink cycle at $path")
      symlinkPath = fileSystem.symlinkTarget(symlinkPath) ?: break
      symlinkCount++
    }

    // Recursively visit children.
    if (followSymlinks || symlinkCount == 0) {
      stack.addLast(symlinkPath)
      try {
        for (child in children) {
          collectRecursively(fileSystem, stack, child, followSymlinks, postorder)
        }
      } finally {
        stack.removeLast()
      }
    }
  }

  // For deleteRecursively, visit enclosing directory last.
  if (postorder) {
    yield(path)
  }
}

<<<<<<< HEAD
/** Returns null if [path] is not a directory or cannot be read. */
internal fun FileSystem.commonListOrNull(path: Path): List<Path>? {
  return try {
    list(path)
  } catch (_: IOException) {
    null
  }
}

=======
>>>>>>> c44039b4
/** Returns a resolved path to the symlink target, resolving it if necessary. */
@Throws(IOException::class)
internal fun FileSystem.symlinkTarget(path: Path): Path? {
  val target = metadata(path).symlinkTarget ?: return null
  return path.parent!!.div(target)
}<|MERGE_RESOLUTION|>--- conflicted
+++ resolved
@@ -138,18 +138,6 @@
   }
 }
 
-<<<<<<< HEAD
-/** Returns null if [path] is not a directory or cannot be read. */
-internal fun FileSystem.commonListOrNull(path: Path): List<Path>? {
-  return try {
-    list(path)
-  } catch (_: IOException) {
-    null
-  }
-}
-
-=======
->>>>>>> c44039b4
 /** Returns a resolved path to the symlink target, resolving it if necessary. */
 @Throws(IOException::class)
 internal fun FileSystem.symlinkTarget(path: Path): Path? {
