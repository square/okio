plugins {
  `kotlin-dsl`
  `java-gradle-plugin`
}

repositories {
  mavenCentral()
}

dependencies {
  add("compileOnly", kotlin("gradle-plugin"))
  add("compileOnly", kotlin("gradle-plugin-api"))
}

gradlePlugin {
  plugins {
    create("build-support") {
      id = "build-support"
      implementationClass = "BuildSupport"
    }
  }
}

dependencies {
<<<<<<< HEAD
//  implementation(deps.kotlin.gradlePlugin) // <-- doesn't work :(
=======
>>>>>>> cb853f14
  implementation("org.jetbrains.kotlin:kotlin-gradle-plugin:1.5.31")
}<|MERGE_RESOLUTION|>--- conflicted
+++ resolved
@@ -22,9 +22,5 @@
 }
 
 dependencies {
-<<<<<<< HEAD
-//  implementation(deps.kotlin.gradlePlugin) // <-- doesn't work :(
-=======
->>>>>>> cb853f14
   implementation("org.jetbrains.kotlin:kotlin-gradle-plugin:1.5.31")
 }