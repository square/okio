[versions]
jmh = "1.36"
ktlint = "0.48.2"

[libraries]
android-gradle-plugin = { module = "com.android.tools.build:gradle", version = "7.4.0" }
android-desugar-jdk-libs = { module = "com.android.tools:desugar_jdk_libs", version = "2.0.0" }
androidx-test-ext-junit = { module = "androidx.test.ext:junit", version = "1.1.5" }
androidx-test-runner = { module = "androidx.test:runner", version = "1.5.2" }
kotlin-test = { module = "org.jetbrains.kotlin:kotlin-test" }
kotlin-test-junit = { module = "org.jetbrains.kotlin:kotlin-test-junit" }
kotlin-time = { module = "org.jetbrains.kotlinx:kotlinx-datetime", version = "0.4.0" }
jmh-gradle-plugin = { module = "me.champeau.gradle:jmh-gradle-plugin", version = "0.5.3" }
jmh-core = { module = "org.openjdk.jmh:jmh-core", version.ref = "jmh" }
jmh-generator = { module = "org.openjdk.jmh:jmh-generator-annprocess", version.ref = "jmh" }
animalSniffer-gradle-plugin = { module = "ru.vyarus:gradle-animalsniffer-plugin", version = "1.6.0" }
animalSniffer-annotations = { module = "org.codehaus.mojo:animal-sniffer-annotations", version = "1.22" }
animalSniffer-android = { module = "net.sf.androidscents.signature:android-api-level-15", version = "4.0.3_r5" }
animalSniffer-java = { module = "org.codehaus.mojo.signature:java17", version = "1.0" }
japicmp = { module = "me.champeau.gradle:japicmp-gradle-plugin", version = "0.4.1" }
dokka = { module = "org.jetbrains.dokka:dokka-gradle-plugin", version = "1.7.20" }
shadow = { module = "gradle.plugin.com.github.johnrengelman:shadow", version = "7.1.2" }
<<<<<<< HEAD
spotless = { module = "com.diffplug.spotless:spotless-plugin-gradle", version = "6.14.0" }
bnd = { module = "biz.aQute.bnd:biz.aQute.bnd.gradle", version = "6.3.1" }
=======
spotless = { module = "com.diffplug.spotless:spotless-plugin-gradle", version = "6.13.0" }
bnd = { module = "biz.aQute.bnd:biz.aQute.bnd.gradle", version = "6.4.0" }
>>>>>>> c4dc9803
guava = { module = "com.google.guava:guava", version = "31.1-jre" }
vanniktech-publish-plugin = { module = "com.vanniktech:gradle-maven-publish-plugin", version = "0.23.2" }
test-junit = { module = "junit:junit", version = "4.13.2" }
test-assertj = { module = "org.assertj:assertj-core", version = "3.24.2" }<|MERGE_RESOLUTION|>--- conflicted
+++ resolved
@@ -20,13 +20,8 @@
 japicmp = { module = "me.champeau.gradle:japicmp-gradle-plugin", version = "0.4.1" }
 dokka = { module = "org.jetbrains.dokka:dokka-gradle-plugin", version = "1.7.20" }
 shadow = { module = "gradle.plugin.com.github.johnrengelman:shadow", version = "7.1.2" }
-<<<<<<< HEAD
 spotless = { module = "com.diffplug.spotless:spotless-plugin-gradle", version = "6.14.0" }
-bnd = { module = "biz.aQute.bnd:biz.aQute.bnd.gradle", version = "6.3.1" }
-=======
-spotless = { module = "com.diffplug.spotless:spotless-plugin-gradle", version = "6.13.0" }
 bnd = { module = "biz.aQute.bnd:biz.aQute.bnd.gradle", version = "6.4.0" }
->>>>>>> c4dc9803
 guava = { module = "com.google.guava:guava", version = "31.1-jre" }
 vanniktech-publish-plugin = { module = "com.vanniktech:gradle-maven-publish-plugin", version = "0.23.2" }
 test-junit = { module = "junit:junit", version = "4.13.2" }
