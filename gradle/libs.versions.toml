[versions]
jmh = "1.37"
kotlin = "2.1.21"
ktlint = "0.48.2"
junit = "4.13.2"

[libraries]
android-desugar-jdk-libs = { module = "com.android.tools:desugar_jdk_libs", version = "2.1.5" }
android-gradle-plugin = { module = "com.android.tools.build:gradle", version = "8.11.1" }
androidx-test-ext-junit = { module = "androidx.test.ext:junit", version = "1.2.1" }
androidx-test-runner = { module = "androidx.test:runner", version = "1.5.2" }
binaryCompatibilityValidator = { module = "org.jetbrains.kotlinx.binary-compatibility-validator:org.jetbrains.kotlinx.binary-compatibility-validator.gradle.plugin", version = "0.18.1" }
bnd = { module = "biz.aQute.bnd:biz.aQute.bnd.gradle", version = "7.1.0" }
burst-gradle-plugin = { module = "app.cash.burst:burst-gradle-plugin", version = "2.5.0" }
dokka = { module = "org.jetbrains.dokka:dokka-gradle-plugin", version = "2.0.0" }
jmh-core = { module = "org.openjdk.jmh:jmh-core", version.ref = "jmh" }
jmh-generator = { module = "org.openjdk.jmh:jmh-generator-annprocess", version.ref = "jmh" }
<<<<<<< HEAD
dokka = { module = "org.jetbrains.dokka:dokka-gradle-plugin", version = "1.9.20" }
spotless = { module = "com.diffplug.spotless:spotless-plugin-gradle", version = "6.25.0" }
bnd = { module = "biz.aQute.bnd:biz.aQute.bnd.gradle", version = "7.0.0" }
vanniktech-publish-plugin = { module = "com.vanniktech:gradle-maven-publish-plugin", version = "0.27.0" }
test-junit = { module = "junit:junit", version.ref = "junit" }
test-assertj = { module = "org.assertj:assertj-core", version = "3.25.3" }
=======
jmh-gradle-plugin = { module = "me.champeau.jmh:jmh-gradle-plugin", version = "0.7.3" }
kotlin-gradle-plugin = { module = "org.jetbrains.kotlin:kotlin-gradle-plugin", version.ref = "kotlin" }
kotlin-test = { module = "org.jetbrains.kotlin:kotlin-test" }
kotlin-test-junit = { module = "org.jetbrains.kotlin:kotlin-test-junit" }
kotlin-time = { module = "org.jetbrains.kotlinx:kotlinx-datetime", version = "0.7.1-0.6.x-compat" }
spotless = { module = "com.diffplug.spotless:spotless-plugin-gradle", version = "7.1.0" }
test-assertj = { module = "org.assertj:assertj-core", version = "3.27.3" }
>>>>>>> 4e888479
test-assertk = "com.willowtreeapps.assertk:assertk:0.28.1"
test-jimfs = "com.google.jimfs:jimfs:1.3.1"
test-junit = { module = "junit:junit", version = "4.13.2" }
vanniktech-publish-plugin = { module = "com.vanniktech:gradle-maven-publish-plugin", version = "0.33.0" }<|MERGE_RESOLUTION|>--- conflicted
+++ resolved
@@ -15,14 +15,6 @@
 dokka = { module = "org.jetbrains.dokka:dokka-gradle-plugin", version = "2.0.0" }
 jmh-core = { module = "org.openjdk.jmh:jmh-core", version.ref = "jmh" }
 jmh-generator = { module = "org.openjdk.jmh:jmh-generator-annprocess", version.ref = "jmh" }
-<<<<<<< HEAD
-dokka = { module = "org.jetbrains.dokka:dokka-gradle-plugin", version = "1.9.20" }
-spotless = { module = "com.diffplug.spotless:spotless-plugin-gradle", version = "6.25.0" }
-bnd = { module = "biz.aQute.bnd:biz.aQute.bnd.gradle", version = "7.0.0" }
-vanniktech-publish-plugin = { module = "com.vanniktech:gradle-maven-publish-plugin", version = "0.27.0" }
-test-junit = { module = "junit:junit", version.ref = "junit" }
-test-assertj = { module = "org.assertj:assertj-core", version = "3.25.3" }
-=======
 jmh-gradle-plugin = { module = "me.champeau.jmh:jmh-gradle-plugin", version = "0.7.3" }
 kotlin-gradle-plugin = { module = "org.jetbrains.kotlin:kotlin-gradle-plugin", version.ref = "kotlin" }
 kotlin-test = { module = "org.jetbrains.kotlin:kotlin-test" }
@@ -30,8 +22,7 @@
 kotlin-time = { module = "org.jetbrains.kotlinx:kotlinx-datetime", version = "0.7.1-0.6.x-compat" }
 spotless = { module = "com.diffplug.spotless:spotless-plugin-gradle", version = "7.1.0" }
 test-assertj = { module = "org.assertj:assertj-core", version = "3.27.3" }
->>>>>>> 4e888479
 test-assertk = "com.willowtreeapps.assertk:assertk:0.28.1"
 test-jimfs = "com.google.jimfs:jimfs:1.3.1"
-test-junit = { module = "junit:junit", version = "4.13.2" }
+test-junit = { module = "junit:junit", version.ref = "junit" }
 vanniktech-publish-plugin = { module = "com.vanniktech:gradle-maven-publish-plugin", version = "0.33.0" }